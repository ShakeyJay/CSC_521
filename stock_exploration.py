--- conflicted
+++ resolved
@@ -1,701 +1,682 @@
-import yfinance as yf
-import numpy as np
-import pandas as pd
-import matplotlib.pyplot as plt
-import scipy.stats as stats
-#import yh.stats
-import math
-import numpy.random as rand
-<<<<<<< HEAD
-#from sklearn.metrics import r2_score, median_absolute_error, mean_absolute_error
-#from sklearn.metrics import (
-#    median_absolute_error,
-#    mean_squared_error,
-#    mean_squared_log_error,
-#)
-#from prophet import Prophet
-=======
-from sklearn.metrics import r2_score, median_absolute_error, mean_absolute_error
-from sklearn.metrics import (
-    median_absolute_error,
-    mean_squared_error,
-    mean_squared_log_error,
-)
-from prophet import Prophet
-import scipy.linalg as la
->>>>>>> b9f982e0
-
-
-def plotStocks(is_string, stock, df, alpha):
-    """
-    Function that is called from fetchStocks() when 'show' is set to
-    True. This function produces the following plots for each stock:
-
-    - Log adjusted close price
-    - Log returns
-    - QQ plot of log returns
-    - Histogram of log returns
-
-    As well as runs a test for normality.
-
-    Args:
-    is_string (bool): whether or not input into fetchStocks was a string
-    stock (str): ticker symbol for stock
-    df (pandas dataframe): dataframe containing relevant columns for stock
-    alpha (float): significance level for normality test
-    """
-
-    if is_string:
-        log_close = "log_adj_close"
-        log_returns = "log_returns"
-
-    else:
-        log_close = "log_adj_close_{}".format(stock)
-        log_returns = "log_returns_{}".format(stock)
-
-    # Log price plot
-    df[log_close].plot(title="{} Log Adjusted Close Price".format(stock))
-    plt.show()
-
-    # Log returns plot
-    df[log_returns].plot(title="{} Log Returns".format(stock))
-    plt.show()
-    # QQ Plot
-    stats.probplot(df[log_returns], plot=plt)
-    plt.show()
-
-    # Hist of log returns
-    df[log_returns].hist(bins=50, density=True)
-    xmin, xmax = plt.xlim()
-    mu, std = stats.norm.fit(df[log_returns][1:])
-    x = np.linspace(xmin, xmax, 50)
-    p = stats.norm.pdf(x, mu, std)
-    plt.plot(x, p, color="black", linewidth=2)
-    plt.show()
-
-    # Tests the null hypothesis that a sample comes from a normal distribution
-    result = stats.normaltest(np.log(df[log_close]))
-
-    # Not from a normal distribution
-    if result.pvalue < alpha:
-        print(
-            """The normal test p value was {}, meaning we reject the null hypothesis
-                 that this data comes from a normal distribution.""".format(
-                round(result.pvalue, 4)
-            )
-        )
-
-    # From a normal distribution
-    else:
-        print(
-            """The normal test p value was {}, meaning we fail to reject the null hypothesis
-                 meaning this data comes from a normal distribution.""".format(
-                round(result.pvalue, 4)
-            )
-        )
-
-
-def fetchStocks(stocks, start, end, test_pct, alpha, show):
-    """
-    Function that retrieves historical data for 'stocks' from the time
-    period identified with 'start' and 'end' dates. It then derives
-    features of interest based on the 'Adj Close' column. It then
-    creates plots of interest if the value for 'show' = True as well
-    as runs a test of normality. It then drops all other unnecessary
-    columns, and splits the data into a train/test set by using
-    'test_pct' to identify how large the test set should be.
-
-    Args:
-    stocks (str/list): ticker symbol/s for stock/s
-    start (str): start date in YYYY-MM-DD format
-    end (str): end date in YYYY-MM-DD format
-    test_pct (float): percent of overall data used for testing
-    alpha (float): significance level for normality test
-    show (bool): whether to show plots
-
-    Returns:
-    2 dataframes (train and test) either consisting of a single stock
-    or multiple stock information.
-    """
-
-    if type(stocks) == str:
-
-        # Fetch raw data for single stock
-        df = yf.download(stocks, start=start, end=end, progress=False)
-
-        # Derive features off of adj close
-        df["log_adj_close"] = np.log(df["Adj Close"])
-        df["log_returns"] = df["log_adj_close"] - df["log_adj_close"].shift(1)
-
-        # Rename for consistency across sets
-        df.rename(columns={"Adj Close": "adj_close"}, inplace=True)
-
-        if show:
-
-            plotStocks(True, stocks, df, alpha)
-
-        # Subset to what we care about
-        df = df[["adj_close", "log_adj_close", "log_returns"]]
-
-        # Split into train/test
-        train_set, test_set = np.split(df, [int((1 - test_pct) * len(df))])
-
-        return train_set, test_set
-
-    if type(stocks) == list:
-
-        # Fetch raw data for multiple stocks
-        df = yf.download(stocks, start=start, end=end, progress=False)
-
-        # Instantiate placeholder
-        keep_cols = []
-
-        # Loop over each stock in input
-        for i in stocks:
-
-            # So we dont have to type this every time
-            adj_close = "adj_close_{}".format(i)
-            log_close = "log_adj_close_{}".format(i)
-            log_returns = "log_returns_{}".format(i)
-
-            # Keep track of these
-            keep_cols.append(adj_close)
-            keep_cols.append(log_close)
-            keep_cols.append(log_returns)
-
-            # Derive features off of adj close for each stock
-            df[log_close] = np.log(df["Adj Close"][i])
-            df[log_returns] = df[log_close] - df[log_close].shift(1)
-
-            # This was done to make keeping columns simpler later
-            df[adj_close] = df["Adj Close"][i]
-
-            if show:
-
-                plotStocks(False, i, df, alpha)
-
-        # Subset to what we care about
-        df = df[keep_cols]
-
-        # Get rid of multi-index
-        df.columns = ["".join(column) for column in df.columns.to_flat_index()]
-
-        # Split into train/test
-        # Test set is always the most recent data
-        train_set, test_set = np.split(df, [int((1 - test_pct) * len(df))])
-
-        return train_set, test_set
-
-
-def brownianMotion(stock, df, days, trials, sampling_flag, show, cov = 1):
-    """
-    Function that simulates Geometric Brownian Motion for a single stock 
-    to create'trials' paths forward looking 'days' ahead. Can be seen as 
-    equivalent to a simulateOnce() function for a stock. The general form 
-    of geometric Brownian Motion in 1D is:
-
-    S(t+1) = S(t)*exp((mean - 1/2(sigma)**2)*(t[n+1] - t[n]) + sigma*sqrt(t[n+1] - t[n])*Z(t+1))
-
-    However, since we will be doing a random walk on each day, the values 
-    for (t[n+1] - t[n]) will always be 1 and have no purpose in the above
-    equation. Thus, they will be removed from our implementation.
-
-    Args:
-    stock (str): name of stock ticker to use for lookup
-    df (pandas dataframe): dataframe containing relevant columns for stock
-    days (int): number of days ahead to simulate the adj close price for
-    trials (int): number of simulations to run
-    sampling_flag (str): flag to denote if working in 1 or multiple dimensions
-    show (bool): whether to show plots
-    cov (matrix): covariance matrix derived from Cholskey decomposition
-
-    Returns:
-    numpy array containing price paths of shape (days, trials)
-    """
-
-    # log_returns_XXX will always be the 3rd position after we subset
-    # to a specific stock
-    log_returns = df.iloc[:, 2]
-
-    # Use that to calculate mean and variance
-    mew = log_returns.mean()
-
-    ##############################################
-    #   MORE SOPHISTICATED WAY TO REPLACE THIS   #
-    var = log_returns.var()
-    ##############################################
-
-    # Need to subtract off 1/2 * var based on volatility drag effect
-    drift = mew - (0.5 * var)
-
-    # Compute volatility
-    st_dev = log_returns.std()
-
-    # Depends on inputs days and trials as this step generates
-    # random variables for each day forecased and for the number
-    # of simulations that are to be run for this stock
-    # Z will have shape (days trials) which is equivalent to getting
-    # a random variable from the standard normal distribution for each day
-    # for each trial
-    Z = np.random.normal(0, 1, (days, trials))
-
-    # This is the daily return and the exponential part of the
-    # Brownian Motion equation
-    if sampling_flag == '1D':
-        daily_returns = np.exp(drift + (st_dev * Z))
-
-    else:
-
-        # Leave this in as placeholder for now so code still works
-        # Actual steps are somewhat included below...
-        daily_returns = np.exp(drift + (st_dev * Z))
-
-        # Factor covariance matrix via Cholesky Decomposition
-        #chol = np.linalg.cholesky(cov)
-
-        # Daily returns formula gets updated to use the 
-        ### THIS NEEDS TO BE DONE VIA MATRIX MULTIPLICATION ###
-        ### THIS MEANS THAT AN ERROR WILL OCCUR BECAUSE Z   ###
-        ### WILL ALMOST CERTAINLY BE THE INCORRECT SHAPE    ###
-        ### MATT TO FIX LATER ONCE XINYUAN GETS COVARIANCE  ###
-        ### MATRIX ADDED IN                                 ###
-        #daily_returns = np.exp(drift + np.matmul(chol * Z))
-
-    # Instantiate placeholder
-    price_paths = np.zeros_like(daily_returns)
-
-    # Grab S(t-1) which is the last day from the training set
-    # since we want to simulate moving forward in time from
-    # then
-    price_paths[0] = df.iloc[:, 0][-1]
-
-    # We start at 1 since the first day (i.e. 0th position) is
-    # already filled. And we loop
-    for t in range(1, days):
-        price_paths[t] = price_paths[t - 1] * daily_returns[t]
-
-    if show:
-
-        # Just show 30 of the potential 'trials' number of price
-        # paths that were simulated
-        plt.figure(figsize=(15, 6))
-        plt.plot(pd.DataFrame(price_paths).iloc[:, 0:30])
-        plt.title("30 modeled paths forward for {} stock".format(stock))
-        plt.show()
-        # print(price_paths)
-
-    return price_paths
-
-
-def computePricePath_binomial(S, dT, duration, sigma, riskFreeRate):
-    t = 0
-    times = np.array([0])
-    prices = np.array([S])
-
-    u = math.exp(sigma * math.sqrt(dT))
-    d = math.exp(-sigma * math.sqrt(dT))
-
-    p = (math.exp(riskFreeRate * dT) - d) / (u - d)
-
-    while t < duration:
-        t += dT
-        if rand.uniform() < p:
-            S = S * u
-        else:
-            S = S * d
-
-        times = np.append(times, t)
-        prices = np.append(prices, S)
-
-    return times, prices
-
-
-def plotNPaths_binomials(n, last_price, duration):
-    for i in range(n):
-        t, p = computePricePath_binomial(last_price, 1, duration, 0.1, 0.03)
-
-        plt.plot(t, p)
-    plt.show()
-
-
-def plotResultHistogram_binomials(n, last_price, duration):
-    finalPrices = []
-    for i in range(n):
-        t, p = computePricePath(last_price, 1, duration, 0.1, 0.03)
-        finalPrices.append(p[len(p) - 1])
-
-    # Plot a histogram of the prices
-    lPrices = np.log(finalPrices)
-    plt.hist(lPrices, bins=30, density=True)
-
-    # Overlay a normal distribution density function
-    xmin, xmax = plt.xlim()  # get the x-limits of the plot
-    mu, std = stats.norm.fit(lPrices)  # fit a normal distribution
-    x = np.linspace(xmin, xmax, 100)  # Compute a set of 100 x's across the plot
-    p = stats.norm.pdf(x, mu, std)  # Compute the normal probability distribution
-    plt.plot(x, p, color="black", linewidth=2)  # Plot it
-
-    result = stats.normaltest(np.log(finalPrices))
-    print(round(result.pvalue, 2))  # Cannot reject hypothesis that it comes from a
-    # normal dist. So the final prices follow a
-    # log-normal distribution
-    print("LogNormal Distribution: mu = %f, std.dev = %f" % (mu, std))
-
-
-def computePricePath_continue(S, dT, duration, sigma, riskFreeRate):
-    t = 0
-    times = np.array([0])
-
-    S = math.log(S)
-    prices = np.array([S])
-
-    periodRate = riskFreeRate * dT
-    periodSigma = sigma * math.sqrt(dT)
-    while t < duration:
-        t += dT
-
-        S += rand.normal(periodRate, periodSigma)
-
-        times = np.append(times, t)
-        prices = np.append(prices, S)
-
-    prices = np.exp(prices)
-    return times, prices
-
-
-def plotNPaths_continue(n, last_price, duration):
-    for i in range(n):
-        t, p = computePricePath_continue(last_price, 1, duration, 0.1, 0.03)
-        plt.plot(t, p)
-    plt.show()
-
-
-def plotResultHistogram_continue(n, last_price, duration):
-    finalPrices = []
-    for i in range(n):
-        t, p = computePricePath_continue(last_price, 1, duration, 0.1, 0.03)
-        finalPrices.append(p[len(p) - 1])
-
-    # Plot a histogram of the prices
-    lPrices = np.log(finalPrices)
-    plt.hist(lPrices, bins=30, density=True)
-    # Overlay a normal distribution density function
-    xmin, xmax = plt.xlim()  # get the x-limits of the plot
-    mu, std = stats.norm.fit(lPrices)  # fit a normal distribution
-    x = np.linspace(xmin, xmax, 100)  # Compute a set of 100 x's across the plot
-    p = stats.norm.pdf(x, mu, std)  # Compute the normal probability distribution
-    plt.plot(x, p, color="black", linewidth=2)  # Plot it
-    plt.show()
-
-    plt.hist(finalPrices, bins=120, density=True)
-    # Overlay a normal distribution density function
-    xmin, xmax = plt.xlim()  # get the x-limits of the plot
-    s, loc, scale = stats.lognorm.fit(lPrices)  # fit a normal distribution
-    x = np.linspace(xmin, xmax, 100)  # Compute a set of 100 x's across the plot
-    p = stats.lognorm.pdf(
-        x, s, loc=loc, scale=scale
-    )  # Compute the normal probability distribution
-    plt.plot(x, p, color="black", linewidth=2)  # Plot it
-    plt.show()
-    # print(p)
-
-    result = stats.normaltest(np.log(finalPrices))
-    print(round(result.pvalue, 2))  # Cannot reject hypothesis that it comes from a
-    # normal dist. So the final prices follow a
-    # log-normal distribution
-    print("LogNormal Distribution: mu = %f, std.dev = %f" % (mu, std))
-
-
-def plot_moving_average(series, window, plot_intervals=False, scale=1.96):
-
-    rolling_mean = series.rolling(window=window).mean()
-
-    plt.figure(figsize=(17, 8))
-    plt.title("Moving average\n window size = {}".format(window))
-    plt.plot(rolling_mean, "g", label="Rolling mean trend")
-
-    # Plot confidence intervals for smoothed values
-    if plot_intervals:
-        mae = mean_absolute_error(series[window:], rolling_mean[window:])
-        deviation = np.std(series[window:] - rolling_mean[window:])
-        lower_bound = rolling_mean - (mae + scale * deviation)
-        upper_bound = rolling_mean + (mae + scale * deviation)
-        plt.plot(upper_bound, "r--", label="Upper bound / Lower bound")
-        plt.plot(lower_bound, "r--")
-
-    plt.plot(series[window:], label="Actual values")
-    plt.legend(loc="best")
-    plt.grid(True)
-
-
-def compareToTest(stock, paths, actual, confidence):
-    """
-    Function that takes as input the output to the brownianMotion
-    function and calculates the average for each of the days simulated
-    as well as the 'confidence' confidence interval values on those
-    days. It then plots the simulated value for each day with its
-    confidence interval against the actual value for that stock.
-
-    Args:
-    stock (str): name of stock ticker to use for lookup
-    paths (numpy array): numpy array containing price paths of shape (days, trials)
-    test (pandas dataframe): dataframe holding test data for stock
-    confidence (float): percentage to use for the confidence interval
-    """
-
-    # Create placeholders
-    means = []
-    lower_conf = []
-    upper_conf = []
-
-    # Skip first row as that corresponds to last value from training
-    # set and is not a generated path
-    for path in paths[1:,]:
-
-        # Get mean for the row
-        mew = np.mean(path)
-
-        # Sort it
-        path.sort()
-
-        # Get upper and lower tails just like in bootstrap
-        leftTail = int(((1.0 - (confidence)) / 2) * paths.shape[1])
-        rightTail = (paths.shape[1] - 1) - leftTail
-
-        # Append appropriate values to placeholder
-        means.append(mew)
-        lower_conf.append(path[leftTail])
-        upper_conf.append(path[rightTail])
-
-    # Plot predicted with confidence interval and actual value
-    x = np.linspace(0, len(means), len(means))
-    plt.figure(figsize=(15, 6))
-    plt.plot(actual, "r", label = 'Actual movement')
-    plt.plot(means, "b", label = 'Avg movement over all paths')
-    plt.fill_between(x, lower_conf, upper_conf, alpha=0.2)
-    plt.title("Predicted path vs actual path for {} stock".format(stock))
-    plt.legend(loc = "upper left")
-    plt.show()
-
-def CholeskyOfTwoStocks(stocks):
-    df = []
-    train, test = fetchStocks(stocks, "2019-01-01", "2021-06-12", 0.2, 0.05, False)
-    mu = []
-    sigma = []
-    for stock in stocks:
-        df.append(train["adj_close_{}".format(stock)].values)
-        mu.append(np.mean(train["adj_close_{}".format(stock)].values))
-        sigma.append(np.std(train["adj_close_{}".format(stock)].values))
-    df1 = pd.DataFrame(df).T
-    C = df1.corr()
-    L = la.cholesky(C, lower=True)
-    
-    x0 = np.random.normal(mu[0], sigma[0], test.shape[0])
-    x1 = np.random.normal(mu[1], sigma[1], test.shape[0])
-    
-    v0 = []
-    v1 = []
-    for i in range(len(x0)):
-        x = np.array((x0[i], x1[i]))  # Column of 2 elements
-        
-        # @ is python's operator for matrix multiplication!
-        c = L @ x
-        
-        # Now add each sample to the corresponding lists
-        v0.append(c[0])
-        v1.append(c[1])
-    
-    return v0,v1
-
-def getSimulatedVals(paths):
-    """
-    Function that takes as input the output from the brownianMotion 
-    function. The log returns for each of the rows in paths is derived
-    and used to compute the mean and standard deviation of the log 
-    returns. These variables are returned for use in the portfolio
-    management portion. 
-
-    Args:
-    paths (numpy array_: contains price paths of shape (days, trials)
-
-    Returns:
-    mean and st dev of the log returns from the Brownian Motion simulation
-    """
-
-    # paths has adjusted close price values
-    # We want to get the mean and stdev of the log returns 
-    # np.diff takes the difference between every consecutive pair of values.
-    # Need axis = 0 in there to take difference from day to day
-    log_returns = np.diff(np.log(paths), axis = 0)
-
-    # Get the mean
-    mew = np.mean(log_returns)
-
-    # Get the st dev
-    sigma = np.std(log_returns)
-
-    return mew, sigma
-    
-
-def testSingleStock(stock, start_date, end_date, trials, show):
-    """
-    Single stock test case that includes fetching data, splitting
-    data into train/test, showing plots, and using Brownian motion
-    to simulate paths forward. The amount of days to simulate is
-    hardcoded to be equal to the number of days found in the test
-    set.
-
-    Args:
-    stock (str): name of stock ticker to use for lookup
-    start_date (str): start date to bring data back from
-    end_date (str): last day to bring data back from
-    show (bool): whether or not ot show plots
-    trials (int): number of Monte Carlo trials to run
-    """
-
-    # We will always be in the 1D case but nevertheless
-    if type(stock) == str:
-        sampling_flag = '1D'
-    else:
-        sampling_flag = 'Multi'
-
-    # Fetch data
-    train, test = fetchStocks(stock, start_date, end_date, 0.2, 0.05, show)
-
-    # Grab adjusted close values from test set
-    actual = test["adj_close"].values
-
-    # Predict potential paths forward for stock equal to the size of
-    # the test set
-    paths = brownianMotion(stock, train, test.shape[0], trials, sampling_flag, show)
-
-    # Plot predicted path vs actual path for stock
-    compareToTest(stock, paths, actual, 0.95)
-
-    # Get mean and st dev of log returns for predicted paths
-    mew, sigma = getSimulatedVals(paths)
-
-    print('Mean log return over test set: {}'.format(mew))
-    print('Standard deviation log returns over test set: {}'.format(sigma))
-
-
-def testMultipleStock(stocks, start_date, end_date, trials, show):
-    """
-    Multiple stock test case that includes fetching data, splitting
-    data into train/test, showing plots, and using Brownian motion
-    to simulate paths forward. The amount of days to simulate is
-    hardcoded to be equal to the number of days found in the test
-    set.
-
-    Args:
-    stock (str): name of stock ticker to use for lookup
-    start_date (str): start date to bring data back from
-    end_date (str): last day to bring data back from
-    show (bool): whether or not ot show plots
-    trials (int): number of Monte Carlo trials to run
-    """
-
-    # We will always be in the Multi case but nevertheless
-    if type(stocks) == str:
-        sampling_flag = '1D'
-    else:
-        sampling_flag = 'Multi'
-
-    # Fetch data
-    train, test = fetchStocks(stocks, start_date, end_date, 0.2, 0.05, show)
-
-    # Brownian Motion function only takes a single stock as input
-    # so need to subset to a single stock first and then run
-    for stock in stocks:
-
-        # Identify columns with stock name in them
-        target_cols = [col for col in train.columns if stock in col]
-
-        # Make a copy of both sets so we can run this in a loop
-        train2 = train.copy(deep=True)
-        test2 = test.copy(deep=True)
-
-        # Subset copies to just the columns for a single stock
-        train2 = train2[target_cols]
-        test2 = test2[target_cols]
-
-        # Grab adjusted close values from test set for this stock
-        actual = test2["adj_close_{}".format(stock)].values
-
-        # Predict potential paths forward for stock equal to the size of
-        # the test set
-        paths = brownianMotion(stock, train2, test.shape[0], trials, sampling_flag, show)
-
-        # Plot predicted path vs actual path for stock
-        compareToTest(stock, paths, actual, 0.95)
-
-        # Get mean and st dev of log returns for predicted paths
-        mew, sigma = getSimulatedVals(paths)
-
-        print('Mean log return over test set: {}'.format(mew))
-        print('Standard deviation log returns over test set: {}'.format(sigma))
-
-
-def timeSeriesStuff():
-
-    stocks = ["IBM", "AMZN"]
-
-    train, test = fetchStocks(stocks, "2019-01-01", "2021-06-12", 0.2, 0.05, True)
-
-    for stock in stocks:
-
-        # Identify columns with stock name in them
-        target_cols = [col for col in train.columns if stock in col]
-
-        # Make a copy of both sets so we can run this in a loop
-        train2 = train.copy(deep=True)
-        test2 = test.copy(deep=True)
-
-        # Subset copies to just the columns for a single stock
-        train2 = train2[target_cols]
-        test2 = test2[target_cols]
-
-        c = train2.columns[0]
-        plotNPaths_binomials(50, train2[c][-1], len(test2))
-        plotNPaths_continue(50, train2[c][-1], len(test2))
-
-        plotResultHistogram_continue(50, train2[c][-1], len(test2))
-
-        plot_moving_average(train2[c], 30, plot_intervals=True)
-
-        train3 = train2
-        train3["index1"] = train3.index
-
-        data = []
-        data = train3[["index1", c]]
-        data = data.reset_index(drop=True)
-        data.columns = ["ds", "y"]
-
-        m = Prophet()
-        m.fit(data)
-        future = m.make_future_dataframe(periods=len(test2))
-        forecast = m.predict(future)
-        forecast.head()
-
-        m.plot(forecast)
-        m.plot_components(forecast)
-
-
-if __name__ == "__main__":
-
-    # Single stock test case
-    testSingleStock("IBM", "2019-01-01", "2021-03-01", 1000, False)
-
-    # Portfolio / list of stocks test case
-    testMultipleStock(["IBM", "AMZN"], "2019-01-01", "2021-03-01", 1000, False)
-
-    # Xinyuan added code
-<<<<<<< HEAD
-    #timeSeriesStuff()
-
-=======
-    timeSeriesStuff()
-    
-    v0,v1 = CholeskyOfTwoStocks(["IBM", "AMZN"])
-
->>>>>>> b9f982e0
+import yfinance as yf
+import numpy as np
+import pandas as pd
+import matplotlib.pyplot as plt
+import scipy.stats as stats
+#import yh.stats
+import math
+import numpy.random as rand
+from sklearn.metrics import r2_score, median_absolute_error, mean_absolute_error,mean_squared_error,mean_squared_log_error
+from prophet import Prophet
+import scipy.linalg as la
+
+
+def plotStocks(is_string, stock, df, alpha):
+    """
+    Function that is called from fetchStocks() when 'show' is set to
+    True. This function produces the following plots for each stock:
+
+    - Log adjusted close price
+    - Log returns
+    - QQ plot of log returns
+    - Histogram of log returns
+
+    As well as runs a test for normality.
+
+    Args:
+    is_string (bool): whether or not input into fetchStocks was a string
+    stock (str): ticker symbol for stock
+    df (pandas dataframe): dataframe containing relevant columns for stock
+    alpha (float): significance level for normality test
+    """
+
+    if is_string:
+        log_close = "log_adj_close"
+        log_returns = "log_returns"
+
+    else:
+        log_close = "log_adj_close_{}".format(stock)
+        log_returns = "log_returns_{}".format(stock)
+
+    # Log price plot
+    df[log_close].plot(title="{} Log Adjusted Close Price".format(stock))
+    plt.show()
+
+    # Log returns plot
+    df[log_returns].plot(title="{} Log Returns".format(stock))
+    plt.show()
+    # QQ Plot
+    stats.probplot(df[log_returns], plot=plt)
+    plt.show()
+
+    # Hist of log returns
+    df[log_returns].hist(bins=50, density=True)
+    xmin, xmax = plt.xlim()
+    mu, std = stats.norm.fit(df[log_returns][1:])
+    x = np.linspace(xmin, xmax, 50)
+    p = stats.norm.pdf(x, mu, std)
+    plt.plot(x, p, color="black", linewidth=2)
+    plt.show()
+
+    # Tests the null hypothesis that a sample comes from a normal distribution
+    result = stats.normaltest(np.log(df[log_close]))
+
+    # Not from a normal distribution
+    if result.pvalue < alpha:
+        print(
+            """The normal test p value was {}, meaning we reject the null hypothesis
+                 that this data comes from a normal distribution.""".format(
+                round(result.pvalue, 4)
+            )
+        )
+
+    # From a normal distribution
+    else:
+        print(
+            """The normal test p value was {}, meaning we fail to reject the null hypothesis
+                 meaning this data comes from a normal distribution.""".format(
+                round(result.pvalue, 4)
+            )
+        )
+
+
+def fetchStocks(stocks, start, end, test_pct, alpha, show):
+    """
+    Function that retrieves historical data for 'stocks' from the time
+    period identified with 'start' and 'end' dates. It then derives
+    features of interest based on the 'Adj Close' column. It then
+    creates plots of interest if the value for 'show' = True as well
+    as runs a test of normality. It then drops all other unnecessary
+    columns, and splits the data into a train/test set by using
+    'test_pct' to identify how large the test set should be.
+
+    Args:
+    stocks (str/list): ticker symbol/s for stock/s
+    start (str): start date in YYYY-MM-DD format
+    end (str): end date in YYYY-MM-DD format
+    test_pct (float): percent of overall data used for testing
+    alpha (float): significance level for normality test
+    show (bool): whether to show plots
+
+    Returns:
+    2 dataframes (train and test) either consisting of a single stock
+    or multiple stock information.
+    """
+
+    if type(stocks) == str:
+
+        # Fetch raw data for single stock
+        df = yf.download(stocks, start=start, end=end, progress=False)
+
+        # Derive features off of adj close
+        df["log_adj_close"] = np.log(df["Adj Close"])
+        df["log_returns"] = df["log_adj_close"] - df["log_adj_close"].shift(1)
+
+        # Rename for consistency across sets
+        df.rename(columns={"Adj Close": "adj_close"}, inplace=True)
+
+        if show:
+
+            plotStocks(True, stocks, df, alpha)
+
+        # Subset to what we care about
+        df = df[["adj_close", "log_adj_close", "log_returns"]]
+
+        # Split into train/test
+        train_set, test_set = np.split(df, [int((1 - test_pct) * len(df))])
+
+        return train_set, test_set
+
+    if type(stocks) == list:
+
+        # Fetch raw data for multiple stocks
+        df = yf.download(stocks, start=start, end=end, progress=False)
+
+        # Instantiate placeholder
+        keep_cols = []
+
+        # Loop over each stock in input
+        for i in stocks:
+
+            # So we dont have to type this every time
+            adj_close = "adj_close_{}".format(i)
+            log_close = "log_adj_close_{}".format(i)
+            log_returns = "log_returns_{}".format(i)
+
+            # Keep track of these
+            keep_cols.append(adj_close)
+            keep_cols.append(log_close)
+            keep_cols.append(log_returns)
+
+            # Derive features off of adj close for each stock
+            df[log_close] = np.log(df["Adj Close"][i])
+            df[log_returns] = df[log_close] - df[log_close].shift(1)
+
+            # This was done to make keeping columns simpler later
+            df[adj_close] = df["Adj Close"][i]
+
+            if show:
+
+                plotStocks(False, i, df, alpha)
+
+        # Subset to what we care about
+        df = df[keep_cols]
+
+        # Get rid of multi-index
+        df.columns = ["".join(column) for column in df.columns.to_flat_index()]
+
+        # Split into train/test
+        # Test set is always the most recent data
+        train_set, test_set = np.split(df, [int((1 - test_pct) * len(df))])
+
+        return train_set, test_set
+
+
+def brownianMotion(stock, df, days, trials, sampling_flag, show, cov = 1):
+    """
+    Function that simulates Geometric Brownian Motion for a single stock 
+    to create'trials' paths forward looking 'days' ahead. Can be seen as 
+    equivalent to a simulateOnce() function for a stock. The general form 
+    of geometric Brownian Motion in 1D is:
+
+    S(t+1) = S(t)*exp((mean - 1/2(sigma)**2)*(t[n+1] - t[n]) + sigma*sqrt(t[n+1] - t[n])*Z(t+1))
+
+    However, since we will be doing a random walk on each day, the values 
+    for (t[n+1] - t[n]) will always be 1 and have no purpose in the above
+    equation. Thus, they will be removed from our implementation.
+
+    Args:
+    stock (str): name of stock ticker to use for lookup
+    df (pandas dataframe): dataframe containing relevant columns for stock
+    days (int): number of days ahead to simulate the adj close price for
+    trials (int): number of simulations to run
+    sampling_flag (str): flag to denote if working in 1 or multiple dimensions
+    show (bool): whether to show plots
+    cov (matrix): covariance matrix derived from Cholskey decomposition
+
+    Returns:
+    numpy array containing price paths of shape (days, trials)
+    """
+
+    # log_returns_XXX will always be the 3rd position after we subset
+    # to a specific stock
+    log_returns = df.iloc[:, 2]
+
+    # Use that to calculate mean and variance
+    mew = log_returns.mean()
+
+    ##############################################
+    #   MORE SOPHISTICATED WAY TO REPLACE THIS   #
+    var = log_returns.var()
+    ##############################################
+
+    # Need to subtract off 1/2 * var based on volatility drag effect
+    drift = mew - (0.5 * var)
+
+    # Compute volatility
+    st_dev = log_returns.std()
+
+    # Depends on inputs days and trials as this step generates
+    # random variables for each day forecased and for the number
+    # of simulations that are to be run for this stock
+    # Z will have shape (days trials) which is equivalent to getting
+    # a random variable from the standard normal distribution for each day
+    # for each trial
+    Z = np.random.normal(0, 1, (days, trials))
+
+    # This is the daily return and the exponential part of the
+    # Brownian Motion equation
+    if sampling_flag == '1D':
+        daily_returns = np.exp(drift + (st_dev * Z))
+
+    else:
+
+        # Leave this in as placeholder for now so code still works
+        # Actual steps are somewhat included below...
+        daily_returns = np.exp(drift + (st_dev * Z))
+
+        # Factor covariance matrix via Cholesky Decomposition
+        #chol = np.linalg.cholesky(cov)
+
+        # Daily returns formula gets updated to use the 
+        ### THIS NEEDS TO BE DONE VIA MATRIX MULTIPLICATION ###
+        ### THIS MEANS THAT AN ERROR WILL OCCUR BECAUSE Z   ###
+        ### WILL ALMOST CERTAINLY BE THE INCORRECT SHAPE    ###
+        ### MATT TO FIX LATER ONCE XINYUAN GETS COVARIANCE  ###
+        ### MATRIX ADDED IN                                 ###
+        #daily_returns = np.exp(drift + np.matmul(chol * Z))
+
+    # Instantiate placeholder
+    price_paths = np.zeros_like(daily_returns)
+
+    # Grab S(t-1) which is the last day from the training set
+    # since we want to simulate moving forward in time from
+    # then
+    price_paths[0] = df.iloc[:, 0][-1]
+
+    # We start at 1 since the first day (i.e. 0th position) is
+    # already filled. And we loop
+    for t in range(1, days):
+        price_paths[t] = price_paths[t - 1] * daily_returns[t]
+
+    if show:
+
+        # Just show 30 of the potential 'trials' number of price
+        # paths that were simulated
+        plt.figure(figsize=(15, 6))
+        plt.plot(pd.DataFrame(price_paths).iloc[:, 0:30])
+        plt.title("30 modeled paths forward for {} stock".format(stock))
+        plt.show()
+        # print(price_paths)
+
+    return price_paths
+
+
+def computePricePath_binomial(S, dT, duration, sigma, riskFreeRate):
+    t = 0
+    times = np.array([0])
+    prices = np.array([S])
+
+    u = math.exp(sigma * math.sqrt(dT))
+    d = math.exp(-sigma * math.sqrt(dT))
+
+    p = (math.exp(riskFreeRate * dT) - d) / (u - d)
+
+    while t < duration:
+        t += dT
+        if rand.uniform() < p:
+            S = S * u
+        else:
+            S = S * d
+
+        times = np.append(times, t)
+        prices = np.append(prices, S)
+
+    return times, prices
+
+
+def plotNPaths_binomials(n, last_price, duration):
+    for i in range(n):
+        t, p = computePricePath_binomial(last_price, 1, duration, 0.1, 0.03)
+
+        plt.plot(t, p)
+    plt.show()
+
+
+def plotResultHistogram_binomials(n, last_price, duration):
+    finalPrices = []
+    for i in range(n):
+        t, p = computePricePath(last_price, 1, duration, 0.1, 0.03)
+        finalPrices.append(p[len(p) - 1])
+
+    # Plot a histogram of the prices
+    lPrices = np.log(finalPrices)
+    plt.hist(lPrices, bins=30, density=True)
+
+    # Overlay a normal distribution density function
+    xmin, xmax = plt.xlim()  # get the x-limits of the plot
+    mu, std = stats.norm.fit(lPrices)  # fit a normal distribution
+    x = np.linspace(xmin, xmax, 100)  # Compute a set of 100 x's across the plot
+    p = stats.norm.pdf(x, mu, std)  # Compute the normal probability distribution
+    plt.plot(x, p, color="black", linewidth=2)  # Plot it
+
+    result = stats.normaltest(np.log(finalPrices))
+    print(round(result.pvalue, 2))  # Cannot reject hypothesis that it comes from a
+    # normal dist. So the final prices follow a
+    # log-normal distribution
+    print("LogNormal Distribution: mu = %f, std.dev = %f" % (mu, std))
+
+
+def computePricePath_continue(S, dT, duration, sigma, riskFreeRate):
+    t = 0
+    times = np.array([0])
+
+    S = math.log(S)
+    prices = np.array([S])
+
+    periodRate = riskFreeRate * dT
+    periodSigma = sigma * math.sqrt(dT)
+    while t < duration:
+        t += dT
+
+        S += rand.normal(periodRate, periodSigma)
+
+        times = np.append(times, t)
+        prices = np.append(prices, S)
+
+    prices = np.exp(prices)
+    return times, prices
+
+
+def plotNPaths_continue(n, last_price, duration):
+    for i in range(n):
+        t, p = computePricePath_continue(last_price, 1, duration, 0.1, 0.03)
+        plt.plot(t, p)
+    plt.show()
+
+
+def plotResultHistogram_continue(n, last_price, duration):
+    finalPrices = []
+    for i in range(n):
+        t, p = computePricePath_continue(last_price, 1, duration, 0.1, 0.03)
+        finalPrices.append(p[len(p) - 1])
+
+    # Plot a histogram of the prices
+    lPrices = np.log(finalPrices)
+    plt.hist(lPrices, bins=30, density=True)
+    # Overlay a normal distribution density function
+    xmin, xmax = plt.xlim()  # get the x-limits of the plot
+    mu, std = stats.norm.fit(lPrices)  # fit a normal distribution
+    x = np.linspace(xmin, xmax, 100)  # Compute a set of 100 x's across the plot
+    p = stats.norm.pdf(x, mu, std)  # Compute the normal probability distribution
+    plt.plot(x, p, color="black", linewidth=2)  # Plot it
+    plt.show()
+
+    plt.hist(finalPrices, bins=120, density=True)
+    # Overlay a normal distribution density function
+    xmin, xmax = plt.xlim()  # get the x-limits of the plot
+    s, loc, scale = stats.lognorm.fit(lPrices)  # fit a normal distribution
+    x = np.linspace(xmin, xmax, 100)  # Compute a set of 100 x's across the plot
+    p = stats.lognorm.pdf(
+        x, s, loc=loc, scale=scale
+    )  # Compute the normal probability distribution
+    plt.plot(x, p, color="black", linewidth=2)  # Plot it
+    plt.show()
+    # print(p)
+
+    result = stats.normaltest(np.log(finalPrices))
+    print(round(result.pvalue, 2))  # Cannot reject hypothesis that it comes from a
+    # normal dist. So the final prices follow a
+    # log-normal distribution
+    print("LogNormal Distribution: mu = %f, std.dev = %f" % (mu, std))
+
+
+def plot_moving_average(series, window, plot_intervals=False, scale=1.96):
+
+    rolling_mean = series.rolling(window=window).mean()
+
+    plt.figure(figsize=(17, 8))
+    plt.title("Moving average\n window size = {}".format(window))
+    plt.plot(rolling_mean, "g", label="Rolling mean trend")
+
+    # Plot confidence intervals for smoothed values
+    if plot_intervals:
+        mae = mean_absolute_error(series[window:], rolling_mean[window:])
+        deviation = np.std(series[window:] - rolling_mean[window:])
+        lower_bound = rolling_mean - (mae + scale * deviation)
+        upper_bound = rolling_mean + (mae + scale * deviation)
+        plt.plot(upper_bound, "r--", label="Upper bound / Lower bound")
+        plt.plot(lower_bound, "r--")
+
+    plt.plot(series[window:], label="Actual values")
+    plt.legend(loc="best")
+    plt.grid(True)
+
+
+def compareToTest(stock, paths, actual, confidence):
+    """
+    Function that takes as input the output to the brownianMotion
+    function and calculates the average for each of the days simulated
+    as well as the 'confidence' confidence interval values on those
+    days. It then plots the simulated value for each day with its
+    confidence interval against the actual value for that stock.
+
+    Args:
+    stock (str): name of stock ticker to use for lookup
+    paths (numpy array): numpy array containing price paths of shape (days, trials)
+    test (pandas dataframe): dataframe holding test data for stock
+    confidence (float): percentage to use for the confidence interval
+    """
+
+    # Create placeholders
+    means = []
+    lower_conf = []
+    upper_conf = []
+
+    # Skip first row as that corresponds to last value from training
+    # set and is not a generated path
+    for path in paths[1:,]:
+
+        # Get mean for the row
+        mew = np.mean(path)
+
+        # Sort it
+        path.sort()
+
+        # Get upper and lower tails just like in bootstrap
+        leftTail = int(((1.0 - (confidence)) / 2) * paths.shape[1])
+        rightTail = (paths.shape[1] - 1) - leftTail
+
+        # Append appropriate values to placeholder
+        means.append(mew)
+        lower_conf.append(path[leftTail])
+        upper_conf.append(path[rightTail])
+
+    # Plot predicted with confidence interval and actual value
+    x = np.linspace(0, len(means), len(means))
+    plt.figure(figsize=(15, 6))
+    plt.plot(actual, "r", label = 'Actual movement')
+    plt.plot(means, "b", label = 'Avg movement over all paths')
+    plt.fill_between(x, lower_conf, upper_conf, alpha=0.2)
+    plt.title("Predicted path vs actual path for {} stock".format(stock))
+    plt.legend(loc = "upper left")
+    plt.show()
+
+
+def CholeskyOfTwoStocks(stocks):
+    df = []
+    train, test = fetchStocks(stocks, "2019-01-01", "2021-06-12", 0.2, 0.05, False)
+    mu = []
+    sigma = []
+    for stock in stocks:
+        df.append(train["adj_close_{}".format(stock)].values)
+        mu.append(np.mean(train["adj_close_{}".format(stock)].values))
+        sigma.append(np.std(train["adj_close_{}".format(stock)].values))
+    df1 = pd.DataFrame(df).T
+    C = df1.corr()
+    L = la.cholesky(C, lower=True)
+    
+    x0 = np.random.normal(mu[0], sigma[0], test.shape[0])
+    x1 = np.random.normal(mu[1], sigma[1], test.shape[0])
+    
+    v0 = []
+    v1 = []
+    for i in range(len(x0)):
+        x = np.array((x0[i], x1[i]))  # Column of 2 elements
+        
+        # @ is python's operator for matrix multiplication!
+        c = L @ x
+        
+        # Now add each sample to the corresponding lists
+        v0.append(c[0])
+        v1.append(c[1])
+    
+    return v0,v1
+
+
+def getSimulatedVals(paths):
+    """
+    Function that takes as input the output from the brownianMotion 
+    function. The log returns for each of the rows in paths is derived
+    and used to compute the mean and standard deviation of the log 
+    returns. These variables are returned for use in the portfolio
+    management portion. 
+
+    Args:
+    paths (numpy array_: contains price paths of shape (days, trials)
+
+    Returns:
+    mean and st dev of the log returns from the Brownian Motion simulation
+    """
+
+    # paths has adjusted close price values
+    # We want to get the mean and stdev of the log returns 
+    # np.diff takes the difference between every consecutive pair of values.
+    # Need axis = 0 in there to take difference from day to day
+    log_returns = np.diff(np.log(paths), axis = 0)
+
+    # Get the mean
+    mew = np.mean(log_returns)
+
+    # Get the st dev
+    sigma = np.std(log_returns)
+
+    return mew, sigma
+    
+
+def testSingleStock(stock, start_date, end_date, trials, show):
+    """
+    Single stock test case that includes fetching data, splitting
+    data into train/test, showing plots, and using Brownian motion
+    to simulate paths forward. The amount of days to simulate is
+    hardcoded to be equal to the number of days found in the test
+    set.
+
+    Args:
+    stock (str): name of stock ticker to use for lookup
+    start_date (str): start date to bring data back from
+    end_date (str): last day to bring data back from
+    show (bool): whether or not ot show plots
+    trials (int): number of Monte Carlo trials to run
+    """
+
+    # We will always be in the 1D case but nevertheless
+    if type(stock) == str:
+        sampling_flag = '1D'
+    else:
+        sampling_flag = 'Multi'
+
+    # Fetch data
+    train, test = fetchStocks(stock, start_date, end_date, 0.2, 0.05, show)
+
+    # Grab adjusted close values from test set
+    actual = test["adj_close"].values
+
+    # Predict potential paths forward for stock equal to the size of
+    # the test set
+    paths = brownianMotion(stock, train, test.shape[0], trials, sampling_flag, show)
+
+    # Plot predicted path vs actual path for stock
+    compareToTest(stock, paths, actual, 0.95)
+
+    # Get mean and st dev of log returns for predicted paths
+    mew, sigma = getSimulatedVals(paths)
+
+    print('Mean log return over test set: {}'.format(mew))
+    print('Standard deviation log returns over test set: {}'.format(sigma))
+
+
+def testMultipleStock(stocks, start_date, end_date, trials, show):
+    """
+    Multiple stock test case that includes fetching data, splitting
+    data into train/test, showing plots, and using Brownian motion
+    to simulate paths forward. The amount of days to simulate is
+    hardcoded to be equal to the number of days found in the test
+    set.
+
+    Args:
+    stock (str): name of stock ticker to use for lookup
+    start_date (str): start date to bring data back from
+    end_date (str): last day to bring data back from
+    show (bool): whether or not ot show plots
+    trials (int): number of Monte Carlo trials to run
+    """
+
+    # We will always be in the Multi case but nevertheless
+    if type(stocks) == str:
+        sampling_flag = '1D'
+    else:
+        sampling_flag = 'Multi'
+
+    # Fetch data
+    train, test = fetchStocks(stocks, start_date, end_date, 0.2, 0.05, show)
+
+    # Brownian Motion function only takes a single stock as input
+    # so need to subset to a single stock first and then run
+    for stock in stocks:
+
+        # Identify columns with stock name in them
+        target_cols = [col for col in train.columns if stock in col]
+
+        # Make a copy of both sets so we can run this in a loop
+        train2 = train.copy(deep=True)
+        test2 = test.copy(deep=True)
+
+        # Subset copies to just the columns for a single stock
+        train2 = train2[target_cols]
+        test2 = test2[target_cols]
+
+        # Grab adjusted close values from test set for this stock
+        actual = test2["adj_close_{}".format(stock)].values
+
+        # Predict potential paths forward for stock equal to the size of
+        # the test set
+        paths = brownianMotion(stock, train2, test.shape[0], trials, sampling_flag, show)
+
+        # Plot predicted path vs actual path for stock
+        compareToTest(stock, paths, actual, 0.95)
+
+        # Get mean and st dev of log returns for predicted paths
+        mew, sigma = getSimulatedVals(paths)
+
+        print('Mean log return over test set: {}'.format(mew))
+        print('Standard deviation log returns over test set: {}'.format(sigma))
+
+
+def timeSeriesStuff():
+
+    stocks = ["IBM", "AMZN"]
+
+    train, test = fetchStocks(stocks, "2019-01-01", "2021-06-12", 0.2, 0.05, True)
+
+    for stock in stocks:
+
+        # Identify columns with stock name in them
+        target_cols = [col for col in train.columns if stock in col]
+
+        # Make a copy of both sets so we can run this in a loop
+        train2 = train.copy(deep=True)
+        test2 = test.copy(deep=True)
+
+        # Subset copies to just the columns for a single stock
+        train2 = train2[target_cols]
+        test2 = test2[target_cols]
+
+        c = train2.columns[0]
+        plotNPaths_binomials(50, train2[c][-1], len(test2))
+        plotNPaths_continue(50, train2[c][-1], len(test2))
+
+        plotResultHistogram_continue(50, train2[c][-1], len(test2))
+
+        plot_moving_average(train2[c], 30, plot_intervals=True)
+
+        train3 = train2
+        train3["index1"] = train3.index
+
+        data = []
+        data = train3[["index1", c]]
+        data = data.reset_index(drop=True)
+        data.columns = ["ds", "y"]
+
+        m = Prophet()
+        m.fit(data)
+        future = m.make_future_dataframe(periods=len(test2))
+        forecast = m.predict(future)
+        forecast.head()
+
+        m.plot(forecast)
+        m.plot_components(forecast)
+
+
+if __name__ == "__main__":
+
+    # Single stock test case
+    testSingleStock("IBM", "2019-01-01", "2021-03-01", 1000, False)
+
+    # Portfolio / list of stocks test case
+    testMultipleStock(["IBM", "AMZN"], "2019-01-01", "2021-03-01", 1000, False)
+
+    # Xinyuan added code
+    timeSeriesStuff()
+    
+    v0,v1 = CholeskyOfTwoStocks(["IBM", "AMZN"])